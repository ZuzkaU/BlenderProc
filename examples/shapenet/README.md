# ShapeNet 

<p align="center">
<img src="rendering.jpg" alt="Front readme image" width=300>
</p>

The focus of this example is the `loader.ShapeNetLoader`, which can be used to load objects from the ShapeNet dataset.

See [the shape net weg page](http://www.shapenet.org/) for downloading the data, we can not provide a script for downloading as you have to have an account to download the data.

## Usage

Execute in the BlenderProc main directory:

```
python run.py examples/shapenet/config.yaml <PATH_TO_ShapeNetCore.v2> examples/shapenet/output
``` 

* `examples/shapenet/config.yaml`: path to the configuration file with pipeline configuration.
* `<PATH_TO_ShapeNetCore.v2>`: path to the downloaded shape net core v2 dataset, get it [here](http://www.shapenet.org/) 
* `examples/shapenet/output`: path to the output directory.

## Visualization

In the output folder you will find a series of `.hdf5` containers. These can be visualized with the script:

```
python scripts/visHdf5Files.py examples/shapenet/output/*.hdf5
``` 

## Steps

* The ShapeNetLoader loads all the object paths with the `synset_id` = `02801938`, this id stands for the category `basket`.
* One of them is now randomly selected and loaded 
 

## Config file

### Global

```yaml
{
    "module": "main.Initializer",
    "config": {
      "global": {
        "output_dir": "<args:1>",
      }
    }
}
```

The same as in the basic example.

### ShapeNetLoader 

```yaml
{
    "module": "loader.ShapeNetLoader",
    "config": {
      "data_path": "<args:0>",
      "used_synset_id": "02801938"
    }
}
```
This module loads a ShapeNet Object, it only needs the path to the `ShapeNetCore.v2` folder, which is saved in `data_path`.
The `synset_id` = `02801938` is set to the id of a basket, which means a random basket will be loaded.

The position will be in the center of the scene.

### CameraSampler

```yaml
{
    "module": "camera.CameraSampler",
    "config": {
      "cam_poses": [
        {
          "number_of_samples": 5,
          "location": {
            "provider":"sampler.Sphere",
            "center": [0, 0, 0],
            "radius": 2,
            "mode": "SURFACE"
          },
          "rotation": {
            "format": "look_at",
            "value": {
              "provider": "getter.POI"
            }
          }
        }
      ]
    }
}
```

We sample here five random camera poses, where the location is on a sphere with a radius of 2 around the object. 
Each cameras rotation is such that it looks directly at the object and the camera faces upwards in Z direction.


## RGB Renderer
```yaml
"module": "renderer.RgbRenderer",
"config": {
  "transparent_background": False,
  "render_normals": True,
  "samples": 350,
  "render_distance": True
}
```
To render with a transparent background, specify `transparent_background` as True. 


## HDF5 Writer
```yaml
"module": "writer.Hdf5Writer",
"config": {
  "write_alpha_channel": False,
  "postprocessing_modules": {
    "distance": [
      {
        "module": "postprocessing.TrimRedundantChannels",
        "config": {}
      }
    ]
  }
}
```
<<<<<<< HEAD
To write to a hdf5 file with a transparent image backgound, specify transparent_background as True.

## More examples

* [sung_basic](../suncg_basic): More on rendering SUNCG scenes with fixed camera poses.
* [suncg_with_cam_sampling](../suncg_with_cam_sampling): More on rendering SUNCG scenes with dynamically sampled camera poses.
=======
To write to a hdf5 file with a transparent image backgound, specify transparent_background as True.
>>>>>>> 581ca861
<|MERGE_RESOLUTION|>--- conflicted
+++ resolved
@@ -126,13 +126,4 @@
   }
 }
 ```
-<<<<<<< HEAD
-To write to a hdf5 file with a transparent image backgound, specify transparent_background as True.
-
-## More examples
-
-* [sung_basic](../suncg_basic): More on rendering SUNCG scenes with fixed camera poses.
-* [suncg_with_cam_sampling](../suncg_with_cam_sampling): More on rendering SUNCG scenes with dynamically sampled camera poses.
-=======
-To write to a hdf5 file with a transparent image backgound, specify transparent_background as True.
->>>>>>> 581ca861
+To write to a hdf5 file with a transparent image backgound, specify transparent_background as True.