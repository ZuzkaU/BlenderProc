import sys

# Only import if we are in the blender environment (TODO find a better solution)
if sys.executable.endswith("python3.9"):
    from .python.utility.SetupUtility import SetupUtility
    SetupUtility.setup([])
    from . import loader
<<<<<<< HEAD
    from . import utility
=======
    from . import sampler
>>>>>>> caabadd6
    from . import math
    from .python.utility.Initializer import init
    from . import postprocessing
    from . import writer
    from . import material
    from . import lighting
    from . import camera
    from . import renderer<|MERGE_RESOLUTION|>--- conflicted
+++ resolved
@@ -5,11 +5,8 @@
     from .python.utility.SetupUtility import SetupUtility
     SetupUtility.setup([])
     from . import loader
-<<<<<<< HEAD
     from . import utility
-=======
     from . import sampler
->>>>>>> caabadd6
     from . import math
     from .python.utility.Initializer import init
     from . import postprocessing
