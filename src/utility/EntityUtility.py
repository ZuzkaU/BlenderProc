--- conflicted
+++ resolved
@@ -11,11 +11,7 @@
 class Entity(Struct):
 
     def __init__(self, object: bpy.types.Object):
-<<<<<<< HEAD
-        self.blender_obj = object
-=======
         super().__init__(object)
->>>>>>> 598d5242
 
     @staticmethod
     def create_empty(entity_name: str, empty_type: str = "plain_axes") -> "Entity":
@@ -136,7 +132,6 @@
         """
         return self.blender_obj.matrix_world
 
-<<<<<<< HEAD
     def get_cp(self, key: str, frame: int = None) -> Any:
         """ Returns the custom property with the given key.
 
@@ -188,8 +183,6 @@
         for key in keys:
             del self.blender_obj[key]
 
-=======
->>>>>>> 598d5242
     def select(self):
         """ Selects the entity. """
         self.blender_obj.select_set(True)
@@ -212,7 +205,6 @@
         """
         return Entity(self.blender_obj.parent)
 
-<<<<<<< HEAD
     def delete(self):
         """ Deletes the entity """
         bpy.ops.object.delete({"selected_objects": [self.blender_obj]})
@@ -222,8 +214,6 @@
             raise Exception("The entity class does not allow setting any attribute. Use the corresponding method or directly access the blender attribute via entity.blender_obj.attribute_name")
         else:
             object.__setattr__(self, key, value)
-=======
->>>>>>> 598d5242
 
     def __eq__(self, other):
         if isinstance(other, Entity):
