--- conflicted
+++ resolved
@@ -27,8 +27,5 @@
         mean_bb_point = np.mean(mean_bb_points, axis=0)
         # Closest point (from means) to query point (mean of means)
         poi = mathutils.Vector(mean_bb_points[np.argmin(np.linalg.norm(mean_bb_points - mean_bb_point, axis = 1))])
-<<<<<<< HEAD
-=======
-        
->>>>>>> cb454d07
+
         return poi