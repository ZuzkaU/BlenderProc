--- conflicted
+++ resolved
@@ -42,12 +42,8 @@
 
     def __init__(self, config):
         WriterInterface.__init__(self, config)
-<<<<<<< HEAD
-        self._avoid_rendering = config.get_bool("avoid_rendering", False)
         self._append_to_existing_output = self.config.get_bool("append_to_existing_output", False)
         self._output_dir = self._determine_output_dir(False)
-=======
->>>>>>> 7c9f0f15
 
     def run(self):
         if self._avoid_output:
